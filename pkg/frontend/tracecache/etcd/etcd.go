--- conflicted
+++ resolved
@@ -89,13 +89,8 @@
 
 func (cache *etcdCache) Start(ctx context.Context) error { return nil }
 
-<<<<<<< HEAD
 func (cache *etcdCache) Close(ctx context.Context) error {
-	if name, err := cache.deferList.Run(ctx, cache.logger); err != nil {
-=======
-func (cache *etcdCache) Close() error {
-	if name, err := cache.deferList.Run(cache.Logger); err != nil {
->>>>>>> 31bcd644
+	if name, err := cache.deferList.Run(ctx, cache.Logger); err != nil {
 		return fmt.Errorf("%s: %w", name, err)
 	}
 
