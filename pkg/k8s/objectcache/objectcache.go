--- conflicted
+++ resolved
@@ -84,27 +84,16 @@
 
 func (oc *ObjectCache) Options() manager.Options { return &oc.options }
 
-<<<<<<< HEAD
-func (oc *objectCache) Init() error {
-	oc.cacheRequestMetric = oc.metrics.New("object_cache_request", &cacheRequestMetric{})
-=======
-func (oc *ObjectCache) Init(ctx context.Context) error {
->>>>>>> 31bcd644
+func (oc *ObjectCache) Init() error {
 	oc.cache = freecache.NewCache(oc.options.cacheSize)
 	metrics.NewMonitor(oc.Metrics, &cacheSizeMetric{}, func() int64 { return oc.cache.EntryCount() })
 	metrics.NewMonitor(oc.Metrics, &cacheEvictionMetric{}, func() int64 { return oc.cache.EvacuateCount() })
 	return nil
 }
 
-<<<<<<< HEAD
-func (oc *objectCache) Start(ctx context.Context) error { return nil }
+func (oc *ObjectCache) Start(ctx context.Context) error { return nil }
 
-func (oc *objectCache) Close(ctx context.Context) error { return nil }
-=======
-func (oc *ObjectCache) Start(stopCh <-chan struct{}) error { return nil }
-
-func (oc *ObjectCache) Close() error { return nil }
->>>>>>> 31bcd644
+func (oc *ObjectCache) Close(ctx context.Context) error { return nil }
 
 func (oc *ObjectCache) Get(ctx context.Context, object util.ObjectRef) (*unstructured.Unstructured, error) {
 	metric := &CacheRequestMetric{Error: "Unknown"}
