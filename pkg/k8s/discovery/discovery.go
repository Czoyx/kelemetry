--- conflicted
+++ resolved
@@ -34,7 +34,9 @@
 )
 
 func init() {
-	manager.Global.Provide("discovery", manager.Ptr[DiscoveryCache](&discoveryCache{}))
+	manager.Global.Provide("discovery", manager.Ptr[DiscoveryCache](&discoveryCache{
+		hasCtx: make(chan struct{}),
+	}))
 }
 
 type discoveryOptions struct {
@@ -75,16 +77,12 @@
 	Clock   clock.Clock
 	Clients k8s.Clients
 
-<<<<<<< HEAD
 	// Discovery loops should run indefinitely but lazily.
 	// For now we do not consider the need for removing clusters.
-	ctx context.Context //nolint:containedctx
-
-	resyncMetric metrics.Metric
-=======
-	stopCh       <-chan struct{}
+	ctx    context.Context //nolint:containedctx
+	hasCtx chan struct{}
+
 	ResyncMetric *metrics.Metric[*resyncMetric]
->>>>>>> 31bcd644
 
 	clusters sync.Map
 }
@@ -116,17 +114,11 @@
 
 func (dc *discoveryCache) Options() manager.Options { return &dc.options }
 
-<<<<<<< HEAD
-func (dc *discoveryCache) Init() error {
-	dc.resyncMetric = dc.metrics.New("discovery_resync", &resyncMetric{})
-=======
-func (dc *discoveryCache) Init(ctx context.Context) error {
->>>>>>> 31bcd644
-	return nil
-}
+func (dc *discoveryCache) Init() error { return nil }
 
 func (dc *discoveryCache) Start(ctx context.Context) error {
 	dc.ctx = ctx
+	close(dc.hasCtx)
 	return nil
 }
 
@@ -150,7 +142,10 @@
 		}
 
 		cdc.logger.Info("initialized cluster discovery cache")
-		go cdc.run(dc.ctx)
+		go func() {
+			<-dc.hasCtx
+			cdc.run(dc.ctx)
+		}()
 	})
 	return cdc, cdc.initErr
 }
