--- conflicted
+++ resolved
@@ -278,9 +278,6 @@
 		WithTag("apiserver", message.ApiserverAddr).
 		WithTag("tag", message.Verb)
 
-<<<<<<< HEAD
-	recv.DecoratorList.Decorate(ctx, message, event)
-=======
 	if len(message.SourceIPs) > 0 {
 		event = event.WithTag("sourceIP", message.SourceIPs[0])
 
@@ -289,8 +286,7 @@
 		}
 	}
 
-	recv.DecoratorList.Decorate(message, event)
->>>>>>> f125361b
+	recv.DecoratorList.Decorate(ctx, message, event)
 
 	recv.E2eLatencyMetric.With(&e2eLatencyMetric{
 		Cluster:  message.Cluster,
